--- conflicted
+++ resolved
@@ -56,20 +56,13 @@
     data2 = da.random.normal(loc=-1, size=(2000, 3))
     data = da.concatenate([data1, data2], axis=0)
     machine = KMeansMachine(2, random_state=0).fit(data)
-<<<<<<< HEAD
-=======
     centroids = np.array(machine.centroids_)  # Silences `argsort not implemented`
     centroids = centroids[np.argsort(centroids[:,0])]
->>>>>>> 092c914e
     expected = [
         [-0.99262315, -1.05226141, -1.00525245],
         [1.00426431, 1.00359693, 1.05996704],
     ]
-<<<<<<< HEAD
-    np.testing.assert_almost_equal(machine.centroids_, expected)
-=======
     np.testing.assert_almost_equal(centroids, expected)
->>>>>>> 092c914e
 
 
 def test_kmeans_fit_init_pp():
@@ -79,11 +72,7 @@
     data = da.concatenate([data1, data2], axis=0)
     trainer = KMeansTrainer(init_method="k-means++", random_state=0)
     machine = KMeansMachine(2).fit(data, trainer=trainer)
-<<<<<<< HEAD
-    centroids = machine.centroids_.compute()  # Silences `argsort not implemented`
-=======
     centroids = np.array(machine.centroids_)  # Silences `argsort not implemented`
->>>>>>> 092c914e
     centroids = centroids[np.argsort(centroids[:,0])]
     expected = [
         [-0.99262315, -1.05226141, -1.00525245],
@@ -99,11 +88,7 @@
     data = da.concatenate([data1, data2], axis=0)
     trainer = KMeansTrainer(init_method="random", random_state=0)
     machine = KMeansMachine(2).fit(data, trainer=trainer)
-<<<<<<< HEAD
-    centroids = machine.centroids_.compute()  # Silences `argsort not implemented`
-=======
     centroids = np.array(machine.centroids_)  # Silences `argsort not implemented`
->>>>>>> 092c914e
     centroids = centroids[np.argsort(centroids[:,0])]
     expected = [
         [-0.99433738, -1.05561588, -1.01236246],
